--- conflicted
+++ resolved
@@ -57,11 +57,7 @@
 
             async_gen_instance = async_gen()
             agen = anext(async_gen_instance)  # noqa: F821
-<<<<<<< HEAD
-            await asyncio.create_task(agen)
-=======
             return await asyncio.create_task(agen)
->>>>>>> 142b86c1
 
         ret = asyncio.run(main())
         self.assertEqual(ret, 2)  # first iteration from range()
