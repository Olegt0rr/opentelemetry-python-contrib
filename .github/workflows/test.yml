name: Contrib Repo Tests

on:
  push:
    branches-ignore:
    - 'release/*'
  pull_request:
env:
<<<<<<< HEAD
  CORE_REPO_SHA: 48efb9737b037b7fb85ecafdf0f3dccd45d96af8
=======
  CORE_REPO_SHA: a434be5f450fdd329bcefb41e84406a001f9534c
>>>>>>> 7159372e

jobs:
  build:
    env:
      # We use these variables to convert between tox and GHA version literals
      py35: 3.5
      py36: 3.6
      py37: 3.7
      py38: 3.8
      pypy3: pypy3
      RUN_MATRIX_COMBINATION: ${{ matrix.python-version }}-${{ matrix.package }}-${{ matrix.os }}
    runs-on: ${{ matrix.os }}
    strategy:
      fail-fast: false  # ensures the entire test matrix is run, even if one permutation fails
      matrix:
        python-version: [ py35, py36, py37, py38, pypy3 ]
        package: ["instrumentation", "exporter", "sdkextension", "propagator"]
        os: [ ubuntu-latest ]
        include:
          # py35-instrumentation segfaults on 18.04 so we instead run on 20.04
          - python-version: py35
            package: instrumentation
            os: ubuntu-20.04
        exclude:
          - os: ubuntu-latest
            python-version: py35
            package: instrumentation
    steps:
      - name: Checkout Contrib Repo @ SHA - ${{ github.sha }}
        uses: actions/checkout@v2
      - name: Checkout Core Repo @ SHA - ${{ env.CORE_REPO_SHA }}
        uses: actions/checkout@v2
        with:
          repository: open-telemetry/opentelemetry-python
          ref: ${{ env.CORE_REPO_SHA }}
          path: opentelemetry-python-core
      - name: Set up Python ${{ env[matrix.python-version] }}
        uses: actions/setup-python@v2
        with:
          python-version: ${{ env[matrix.python-version] }}
      - name: Install tox
        run: pip install -U tox-factor
      - name: Cache tox environment
        # Preserves .tox directory between runs for faster installs
        uses: actions/cache@v2
        with:
          path: .tox
          key: tox-cache-${{ env.RUN_MATRIX_COMBINATION }}-${{ hashFiles('tox.ini', 'dev-requirements.txt') }}
      - name: run tox
        run: tox -f ${{ matrix.python-version }}-${{ matrix.package }} -- --benchmark-json=${{ env.RUN_MATRIX_COMBINATION }}-benchmark.json
      - name: Find and merge benchmarks
        # TODO: Add at least one benchmark to every package type to remove this (#249)
        if: matrix.package == 'sdkextension'
        run: >-
          jq -s '.[0].benchmarks = ([.[].benchmarks] | add)
          | if .[0].benchmarks == null then null else .[0] end'
          **/**/tests/*${{ matrix.package }}*-benchmark.json > output.json
      - name: Report on benchmark results
        # TODO: Add at least one benchmark to every package type to remove this (#249)
        if: matrix.package == 'sdkextension'
        uses: rhysd/github-action-benchmark@v1
        with:
          name: OpenTelemetry Python Benchmarks - Python ${{ env[matrix.python-version ]}} - ${{ matrix.package }}
          tool: pytest
          output-file-path: output.json
          github-token: ${{ secrets.GITHUB_TOKEN }}
          max-items-in-chart: 100
          # Alert with a commit comment on possible performance regression
          alert-threshold: 200%
          fail-on-alert: true
          # Make a commit on `gh-pages` with benchmarks from previous step
          auto-push: ${{ github.ref == 'refs/heads/main' }}
          gh-pages-branch: gh-pages
          benchmark-data-dir-path: benchmarks
  misc:
    strategy:
      fail-fast: false
      matrix:
        tox-environment: [ "docker-tests", "lint", "docs" ]
    name: ${{ matrix.tox-environment }}
    runs-on: ubuntu-latest
    steps:
      - name: Checkout Contrib Repo @ SHA - ${{ github.sha }}
        uses: actions/checkout@v2
      - name: Checkout Core Repo @ SHA ${{ env.CORE_REPO_SHA }}
        uses: actions/checkout@v2
        with:
          repository: open-telemetry/opentelemetry-python
          ref: ${{ env.CORE_REPO_SHA }}
          path: opentelemetry-python-core
      - name: Set up Python 3.8
        uses: actions/setup-python@v2
        with:
          python-version: 3.8
      - name: Install tox
        run: pip install -U tox
      - name: Cache tox environment
        # Preserves .tox directory between runs for faster installs
        uses: actions/cache@v2
        with:
          path: .tox
          key: tox-cache-${{ matrix.tox-environment }}-${{ hashFiles('tox.ini', 'dev-requirements.txt') }}
      - name: run tox
        run: tox -e ${{ matrix.tox-environment }}<|MERGE_RESOLUTION|>--- conflicted
+++ resolved
@@ -6,11 +6,7 @@
     - 'release/*'
   pull_request:
 env:
-<<<<<<< HEAD
-  CORE_REPO_SHA: 48efb9737b037b7fb85ecafdf0f3dccd45d96af8
-=======
-  CORE_REPO_SHA: a434be5f450fdd329bcefb41e84406a001f9534c
->>>>>>> 7159372e
+  CORE_REPO_SHA: 2318e1e0dc2fa8750e0bf47a617186051bfbb619
 
 jobs:
   build:
